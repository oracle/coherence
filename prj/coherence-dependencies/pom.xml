<?xml version="1.0" encoding="UTF-8"?>
<!--
  ~ Copyright (c) 2000, 2022, Oracle and/or its affiliates.
  ~
  ~ Licensed under the Universal Permissive License v 1.0 as shown at
  ~ https://oss.oracle.com/licenses/upl.
  -->

<project xmlns="http://maven.apache.org/POM/4.0.0"
         xmlns:xsi="http://www.w3.org/2001/XMLSchema-instance"
         xsi:schemaLocation="http://maven.apache.org/POM/4.0.0 http://maven.apache.org/xsd/maven-4.0.0.xsd">
  <modelVersion>4.0.0</modelVersion>

  <parent>
    <groupId>com.oracle.coherence.ce</groupId>
    <artifactId>coherence-bom</artifactId>
    <version>${revision}</version>
    <relativePath>../coherence-bom</relativePath>
  </parent>

  <artifactId>coherence-dependencies</artifactId>
  <name>Coherence Dependencies</name>
  <description>Oracle Coherence Dependencies</description>
  <packaging>pom</packaging>

  <url>https://coherence.community/</url>

  <organization>
    <name>Oracle</name>
    <url>http://www.oracle.com</url>
  </organization>

  <scm>
    <developerConnection>scm:git:git@github.com:oracle/coherence.git</developerConnection>
    <connection>scm:git:git@github.com:oracle/coherence.git</connection>
    <tag>HEAD</tag>
    <url>https://github.com/oracle/coherence</url>
  </scm>

  <distributionManagement>
    <snapshotRepository>
      <id>ossrh</id>
      <name>Coherence Snapshot Repository</name>
      <url>https://oss.sonatype.org/content/repositories/snapshots/</url>
    </snapshotRepository>
    <repository>
      <id>ossrh</id>
      <name>Coherence Release Repository</name>
      <url>https://oss.sonatype.org/service/local/staging/deploy/maven2/</url>
    </repository>
  </distributionManagement>

  <developers>
    <developer>
      <name>Aleks Seovic</name>
      <url>https://github.com/aseovic</url>
    </developer>
    <developer>
      <name>Jonathan Knight</name>
      <url>https://github.com/thegridman</url>
    </developer>
    <developer>
      <name>Patrick Fry</name>
      <url>https://github.com/fryp</url>
    </developer>
    <developer>
      <name>Maurice Gamanho</name>
      <url>https://github.com/mgamanho</url>
    </developer>
    <developer>
      <name>Ryan Lubke</name>
      <url>https://github.com/rlubke</url>
    </developer>
    <developer>
      <name>Luk Ho</name>
      <url>https://github.com/lsho</url>
    </developer>
    <developer>
      <name>Joe Fialli</name>
      <url>https://github.com/jfialli</url>
    </developer>
    <developer>
      <name>Tim Middleton</name>
      <url>https://github.com/tmiddlet2666</url>
    </developer>
    <developer>
      <name>Chinmay Patel</name>
      <url>https://github.com/chpatel3</url>
    </developer>
    <developer>
      <name>Vaso Putica</name>
      <url>https://github.com/vasac</url>
    </developer>
  </developers>

  <properties>
    <!-- set to true within the child POM or on the command line,
         in order to use module path for unit and integration tests -->
    <useModulePath>false</useModulePath>
    <bedrockUseModules>false</bedrockUseModules>
    <testClassesDirectory>${project.build.testOutputDirectory}</testClassesDirectory>
    <module.name>${project.artifactId}</module.name>

    <failsafe.argLine/>
    <failsafe.modules.argline/>
    <failsafe.coverage.argline/>

    <!-- plugin dependency versions -->
     <maven.antrun.plugin.version>1.8</maven.antrun.plugin.version>
     <maven.assembly.plugin.version>3.0.0</maven.assembly.plugin.version>
     <maven.build.helper.plugin.version>1.8</maven.build.helper.plugin.version>
     <maven.bundle.plugin.version>5.1.1</maven.bundle.plugin.version>
     <maven.compiler.plugin.version>3.7.0</maven.compiler.plugin.version>
     <maven.dependency.plugin.version>2.8</maven.dependency.plugin.version>
     <maven.dependency-check.plugin.version>6.1.6</maven.dependency-check.plugin.version>
     <maven.deploy.plugin.version>2.8.2</maven.deploy.plugin.version>
     <maven.directory.plugin.version>0.1</maven.directory.plugin.version>
     <maven.docker.plugin.version>0.15.7</maven.docker.plugin.version>
     <maven.enforcer.plugin.version>3.0.0-M2</maven.enforcer.plugin.version>
     <maven.exec.plugin.version>1.4.0</maven.exec.plugin.version>
     <maven.flatten.plugin.version>1.2.2</maven.flatten.plugin.version>
     <maven.failsafe.plugin.version>3.0.0-M6</maven.failsafe.plugin.version>
     <maven.gmaven.plugin.version>1.5</maven.gmaven.plugin.version>
     <maven.gmaven.providerSelection.version>1.8</maven.gmaven.providerSelection.version>
     <maven.gpg.plugin.version>1.6</maven.gpg.plugin.version>
     <maven.install.plugin.version>2.5.1</maven.install.plugin.version>
     <maven.jandex.plugin.version>1.0.8</maven.jandex.plugin.version>
     <maven.jar.plugin.version>3.0.0</maven.jar.plugin.version>
     <maven.javadoc.plugin.version>3.4.0</maven.javadoc.plugin.version>
     <maven.jib.plugin.version>2.5.2</maven.jib.plugin.version>
     <maven.moditect.plugin.version>1.0.0-SNAPSHOT</maven.moditect.plugin.version>
     <maven.nbm.plugin.version>2.6.2</maven.nbm.plugin.version>
     <maven.release.plugin.version>2.4</maven.release.plugin.version>
     <maven.replacer.plugin.version>1.5.2</maven.replacer.plugin.version>
     <maven.resources.plugin.version>2.7</maven.resources.plugin.version>
     <maven.shade.plugin.version>3.3.0</maven.shade.plugin.version>
     <maven.site.plugin.version>3.9.0</maven.site.plugin.version>
     <maven.source.plugin.version>2.2.1</maven.source.plugin.version>
     <maven.surefire.plugin.version>3.0.0-M6</maven.surefire.plugin.version>
     <maven.animalsniffer.plugin.version>1.18</maven.animalsniffer.plugin.version>
     <nexus.staging.maven.plugin.version>1.6.7</nexus.staging.maven.plugin.version>
     <maven.protobuf.plugin.version>0.6.1</maven.protobuf.plugin.version>
     <maven.groovy.plugin.version>2.1.1</maven.groovy.plugin.version>

    <!-- library dependency versions -->
    <asciidoctor.diagram.version>2.0.2</asciidoctor.diagram.version>
    <asm.version>9.3</asm.version>
    <bdb.version>6.2.31</bdb.version>
    <bnd.version>5.2.0</bnd.version>
    <codemodel.version>2.6</codemodel.version>
    <com.oracle.ipc.version>12.1.4-150528</com.oracle.ipc.version>
    <!-- NOTE: this version should ideally be in sync' with that used by Helidon microprofile -->
    <eclipse.mp.config.version>1.4</eclipse.mp.config.version>
    <!-- NOTE: this version should ideally be in sync' with that used by Helidon microprofile -->
    <eclipse.mp.metrics.version>2.3.2</eclipse.mp.metrics.version>
    <felix.version>6.0.4</felix.version>
    <glassfish.jmxmp.version>1.0-b01-ea</glassfish.jmxmp.version>
    <glassfish.el.version>3.0.1-b08</glassfish.el.version>
    <google-error-prone.version>2.3.3</google-error-prone.version>
    <graal.version>19.3.1</graal.version>
    <grpc.version>1.44.0</grpc.version>
    <!--
    NOTE: changing this version may mean updating other dependencies to match versions that Helidon uses:
    eclipse.mp.config.version
    eclipse.mp.metrics.version
    netty.version ???
    grpc.version ???
    This is not always possible if we need to bump versions for CVE's
    -->
    <helidon.version>2.5.0</helidon.version>
    <helidon.sitegen.version>2.1.2</helidon.sitegen.version>
    <hsqldb.version>2.3.2</hsqldb.version>
    <jackson.version>2.13.2</jackson.version>
    <jackson.databind.version>2.13.2.1</jackson.databind.version>
    <jacoco.version>0.8.8</jacoco.version>
    <jaeger.version>1.6.0</jaeger.version>
    <jakarta.activation.version>1.2.2</jakarta.activation.version>
    <jakarta.annotation.version>1.3.5</jakarta.annotation.version>
    <jakarta.enterprise.cdi.version>2.0.2</jakarta.enterprise.cdi.version>
    <jakarta.inject.version>1.0
</jakarta.inject.version>
    <jakarta.jms.version>2.0.3</jakarta.jms.version>
    <jakarta.json.version>1.1.6</jakarta.json.version>
    <jakarta.json.bind.version>1.0.2</jakarta.json.bind.version>
    <jakarta.json.impl.version>1.1.6</jakarta.json.impl.version>
    <jakarta.resource.version>1.7.4</jakarta.resource.version>
    <jakarta.servlet.version>4.0.4</jakarta.servlet.version>
    <jakarta.servlet.jsp.version>2.3.6</jakarta.servlet.jsp.version>
    <jakarta.ws.rs.version>2.1.6</jakarta.ws.rs.version>
    <jakarta.xml.bind.version>2.3.3</jakarta.xml.bind.version>
    <javax.cache.version>1.1.1</javax.cache.version>
    <javax.cache.tck.version>1.1.1</javax.cache.tck.version>
    <jaxb-core.version>2.3.0.1</jaxb-core.version>
    <jaxb-impl.version>2.3.5</jaxb-impl.version>
    <!-- NOTE: this version should ideally be in sync' with that used by Helidon
         This is not always possible if we need to bump versions for CVE's -->
    <jersey.version>2.35</jersey.version>
    <jettison.version>1.4.1</jettison.version>
    <jline.version>3.20.0</jline.version>
    <log4j.version>1.2.17</log4j.version>
    <log4j2.version>2.17.1</log4j2.version>
    <micrometer.version>1.6.6</micrometer.version>
    <!-- NOTE: mvel dependency removed.
         version is preserved for backwards compatibility testing in rest-mvel -->
    <mvel.version>2.4.12.Final</mvel.version>
    <!-- NOTE: this version should ideally be in sync' with that used by Helidon
         This is not always possible if we need to bump versions for CVE's -->
    <netty.version>4.1.73.Final</netty.version>
    <opentracing.grpc.version>0.2.3</opentracing.grpc.version>
    <opentracing.version>0.33.0</opentracing.version>
    <opentracing.tracerresolver.version>0.1.8</opentracing.tracerresolver.version>
    <oracle.db.version>11.2.0.3.0</oracle.db.version>
    <jandex.version>2.3.1.Final</jandex.version>
    <protobuf.version>3.19.3</protobuf.version>
    <resin.version>3.0</resin.version>
    <rxjava.version>3.0.2</rxjava.version>
    <sdoapi.version>12.2.0.1.0</sdoapi.version>
    <slf4j.version>1.7.32</slf4j.version>
    <spymemcached.version>2.12.3</spymemcached.version>
    <weld.version>3.1.6.Final</weld.version>
    <weld-junit.version>2.0.1.Final</weld-junit.version>
    <caffeine.version>3.0.6</caffeine.version>
<<<<<<< HEAD

    <!-- commercial dependencies   -->

    <!-- test dependency versions -->
    <guava.testlib.version>31.1-jre</guava.testlib.version>
    <hamcrest.version>1.3</hamcrest.version>
    <hamcrest-2.version>2.2</hamcrest-2.version>
    <junit.version>4.13.2</junit.version>
    <junit.jupiter.version>5.8.2</junit.jupiter.version>
    <mockito.version>3.12.4</mockito.version>
    <objenesis.version>2.2</objenesis.version>
    <oracle.bedrock.version>6.0.0-RC3</oracle.bedrock.version>
    <testcontainers.version>1.17.0</testcontainers.version>

    <!-- commercial test dependency versions -->
=======

    <!-- test dependency versions -->
    <guava-testlib.version>31.1-jre</guava-testlib.version>
    <hamcrest.version>1.3</hamcrest.version>
    <hamcrest-2.version>2.2</hamcrest-2.version>
    <junit.version>4.13.1</junit.version>
    <junit.jupiter.version>5.8.2</junit.jupiter.version>
    <junit.vintage.version>5.8.2</junit.vintage.version>
    <mockito.version>3.6.28</mockito.version>
    <oracle.bedrock.version>5.1.3</oracle.bedrock.version>
>>>>>>> a79457c9
  </properties>

  <dependencyManagement>
    <dependencies>
      <!-- asm -->
      <dependency>
        <groupId>org.ow2.asm</groupId>
        <artifactId>asm</artifactId>
        <version>${asm.version}</version>
      </dependency>

      <dependency>
        <groupId>org.ow2.asm</groupId>
        <artifactId>asm-analysis</artifactId>
        <version>${asm.version}</version>
      </dependency>

      <dependency>
        <groupId>org.ow2.asm</groupId>
        <artifactId>asm-commons</artifactId>
        <version>${asm.version}</version>
      </dependency>

      <dependency>
        <groupId>org.ow2.asm</groupId>
        <artifactId>asm-tree</artifactId>
        <version>${asm.version}</version>
      </dependency>

      <dependency>
        <groupId>org.ow2.asm</groupId>
        <artifactId>asm-util</artifactId>
        <version>${asm.version}</version>
      </dependency>

      <!-- bdb -->
      <dependency>
        <groupId>com.sleepycat</groupId>
        <artifactId>je</artifactId>
        <version>${bdb.version}</version>
      </dependency>

      <!-- bnd -->
      <dependency>
        <groupId>biz.aQute.bnd</groupId>
        <artifactId>biz.aQute.bndlib</artifactId>
        <version>${bnd.version}</version>
      </dependency>

      <!-- codemodel -->
      <dependency>
        <groupId>com.sun.codemodel</groupId>
        <artifactId>codemodel</artifactId>
        <version>${codemodel.version}</version>
      </dependency>

      <!-- opentracing -->
      <dependency>
        <groupId>io.opentracing</groupId>
        <artifactId>opentracing-api</artifactId>
        <version>${opentracing.version}</version>
      </dependency>
      <dependency>
        <groupId>io.opentracing</groupId>
        <artifactId>opentracing-util</artifactId>
        <version>${opentracing.version}</version>
      </dependency>
      <dependency>
        <groupId>io.opentracing</groupId>
        <artifactId>opentracing-noop</artifactId>
        <version>${opentracing.version}</version>
      </dependency>
      <dependency>
        <groupId>io.opentracing.contrib</groupId>
        <artifactId>opentracing-tracerresolver</artifactId>
        <version>${opentracing.tracerresolver.version}</version>
      </dependency>

      <!-- Jaeger Client -->
      <dependency>
        <groupId>io.jaegertracing</groupId>
        <artifactId>jaeger-client</artifactId>
        <version>${jaeger.version}</version>
      </dependency>

      <!-- Eclipse MicroProfile -->
      <dependency>
        <groupId>org.eclipse.microprofile.config</groupId>
        <artifactId>microprofile-config-api</artifactId>
        <version>${eclipse.mp.config.version}</version>
      </dependency>
      <dependency>
        <groupId>org.eclipse.microprofile.metrics</groupId>
        <artifactId>microprofile-metrics-api</artifactId>
        <version>${eclipse.mp.metrics.version}</version>
      </dependency>

      <!-- felix -->
      <dependency>
        <groupId>org.apache.felix</groupId>
        <artifactId>org.apache.felix.main</artifactId>
        <version>${felix.version}</version>
      </dependency>

      <!-- glassfish -->
      <dependency>
        <groupId>org.glassfish</groupId>
        <artifactId>javax.el</artifactId>
        <version>${glassfish.el.version}</version>
      </dependency>
      <dependency>
        <groupId>org.glassfish.external</groupId>
        <artifactId>opendmk_jmxremote_optional_jar</artifactId>
        <version>${glassfish.jmxmp.version}</version>
      </dependency>

      <!-- graal -->
      <dependency>
        <groupId>org.graalvm.sdk</groupId>
        <artifactId>graal-sdk</artifactId>
        <version>${graal.version}</version>
      </dependency>

      <dependency>
        <groupId>org.graalvm.js</groupId>
        <artifactId>js</artifactId>
        <version>${graal.version}</version>
      </dependency>

      <dependency>
        <groupId>org.graalvm.js</groupId>
        <artifactId>js-scriptengine</artifactId>
        <version>${graal.version}</version>
      </dependency>

      <dependency>
        <groupId>org.graalvm.js</groupId>
        <artifactId>js-launcher</artifactId>
        <version>${graal.version}</version>
      </dependency>

      <!-- Helidon -->
      <dependency>
        <groupId>io.helidon</groupId>
        <artifactId>helidon-bom</artifactId>
        <version>${helidon.version}</version>
        <type>pom</type>
        <scope>import</scope>
      </dependency>

      <!-- jackson -->
      <dependency>
        <groupId>com.fasterxml.jackson.core</groupId>
        <artifactId>jackson-annotations</artifactId>
        <version>${jackson.version}</version>
      </dependency>
      <dependency>
        <groupId>com.fasterxml.jackson.core</groupId>
        <artifactId>jackson-core</artifactId>
        <version>${jackson.version}</version>
      </dependency>
      <dependency>
        <groupId>com.fasterxml.jackson.core</groupId>
        <artifactId>jackson-databind</artifactId>
        <version>${jackson.databind.version}</version>
        <!-- exclude conflicting dependency on older version of jackson
             than ${jackson.version} -->
        <exclusions>
          <exclusion>
            <groupId>com.fasterxml.jackson.core</groupId>
            <artifactId>jackson-annotations</artifactId>
          </exclusion>
        </exclusions>
      </dependency>
      <dependency>
        <groupId>com.fasterxml.jackson.jaxrs</groupId>
        <artifactId>jackson-jaxrs-base</artifactId>
        <version>${jackson.version}</version>
        <!-- exclude conflicting dependency on older versions of jackson
             than ${jackson.version} and ${jackson.databind.version} -->
        <exclusions>
          <exclusion>
            <groupId>com.fasterxml.jackson.core</groupId>
            <artifactId>jackson-annotations</artifactId>
          </exclusion>
          <exclusion>
            <groupId>com.fasterxml.jackson.core</groupId>
            <artifactId>jackson-databind</artifactId>
          </exclusion>
        </exclusions>
      </dependency>
      <dependency>
        <groupId>com.fasterxml.jackson.jaxrs</groupId>
        <artifactId>jackson-jaxrs-json-provider</artifactId>
        <version>${jackson.version}</version>
      </dependency>
      <dependency>
        <groupId>com.fasterxml.jackson.module</groupId>
        <artifactId>jackson-module-jaxb-annotations</artifactId>
        <version>${jackson.version}</version>
        <!-- exclude conflicting dependency on older version of jackson
             than ${jackson.version} and ${jackson.databind.version} -->
        <exclusions>
          <exclusion>
            <groupId>com.fasterxml.jackson.core</groupId>
            <artifactId>jackson-annotations</artifactId>
          </exclusion>
          <exclusion>
            <groupId>com.fasterxml.jackson.core</groupId>
            <artifactId>jackson-databind</artifactId>
          </exclusion>
        </exclusions>
      </dependency>

      <!-- Servlet -->
      <dependency>
        <groupId>jakarta.servlet</groupId>
        <artifactId>jakarta.servlet-api</artifactId>
        <version>${jakarta.servlet.version}</version>
      </dependency>

      <!-- JSP -->
      <dependency>
        <groupId>jakarta.servlet.jsp</groupId>
        <artifactId>jakarta.servlet.jsp-api</artifactId>
        <version>${jakarta.servlet.jsp.version}</version>
      </dependency>

      <!-- JMS -->
      <dependency>
        <groupId>jakarta.jms</groupId>
        <artifactId>jakarta.jms-api</artifactId>
        <version>${jakarta.jms.version}</version>
      </dependency>

      <!-- JCA -->
      <dependency>
        <groupId>jakarta.resource</groupId>
        <artifactId>jakarta.resource-api</artifactId>
        <version>${jakarta.resource.version}</version>
      </dependency>

      <!-- javax.cache -->
      <dependency>
        <groupId>javax.cache</groupId>
        <artifactId>cache-api</artifactId>
        <version>${javax.cache.version}</version>
      </dependency>

      <!-- JAX-RS API -->
      <dependency>
        <groupId>jakarta.ws.rs</groupId>
        <artifactId>jakarta.ws.rs-api</artifactId>
        <version>${jakarta.ws.rs.version}</version>
      </dependency>

      <!-- jersey -->
      <dependency>
        <groupId>org.glassfish.jersey.core</groupId>
        <artifactId>jersey-client</artifactId>
        <version>${jersey.version}</version>
        <exclusions>
          <!-- brings repackaged jakarta.inject in, which doesn't have module-info -->
          <exclusion>
            <groupId>org.glassfish.hk2.external</groupId>
            <artifactId>jakarta.inject</artifactId>
          </exclusion>
        </exclusions>
      </dependency>
      <dependency>
        <groupId>org.glassfish.jersey.core</groupId>
        <artifactId>jersey-common</artifactId>
        <version>${jersey.version}</version>
        <exclusions>
          <!-- brings repackaged jakarta.inject in, which doesn't have module-info -->
          <exclusion>
            <groupId>org.glassfish.hk2.external</groupId>
            <artifactId>jakarta.inject</artifactId>
          </exclusion>
        </exclusions>
      </dependency>
      <dependency>
        <groupId>org.glassfish.jersey.media</groupId>
        <artifactId>jersey-media-json-jackson</artifactId>
        <version>${jersey.version}</version>
        <!-- exclude conflicting dependency on older versions of jackson -->
        <exclusions>
          <exclusion>
            <groupId>com.fasterxml.jackson.core</groupId>
            <artifactId>jackson-annotations</artifactId>
          </exclusion>
          <exclusion>
            <groupId>com.fasterxml.jackson.core</groupId>
            <artifactId>jackson-databind</artifactId>
          </exclusion>
          <exclusion>
            <groupId>com.fasterxml.jackson.jaxrs</groupId>
            <artifactId>jackson-jaxrs-base</artifactId>
          </exclusion>
          <exclusion>
            <groupId>com.fasterxml.jackson.jaxrs</groupId>
            <artifactId>jackson-jaxrs-json-provider</artifactId>
          </exclusion>
          <exclusion>
            <groupId>com.fasterxml.jackson.module</groupId>
            <artifactId>jackson-module-jaxb-annotations</artifactId>
          </exclusion>
        </exclusions>
      </dependency>
      <dependency>
        <groupId>org.glassfish.jersey.media</groupId>
        <artifactId>jersey-media-json-jettison</artifactId>
        <version>${jersey.version}</version>
      </dependency>
      <dependency>
        <groupId>org.glassfish.jersey.media</groupId>
        <artifactId>jersey-media-sse</artifactId>
        <version>${jersey.version}</version>
      </dependency>
      <dependency>
        <groupId>org.glassfish.jersey.core</groupId>
        <artifactId>jersey-server</artifactId>
        <version>${jersey.version}</version>
        <exclusions>
          <!-- brings repackaged jakarta.inject in, which doesn't have module-info -->
          <exclusion>
            <groupId>org.glassfish.hk2.external</groupId>
            <artifactId>jakarta.inject</artifactId>
          </exclusion>
        </exclusions>
      </dependency>
      <dependency>
        <groupId>org.glassfish.jersey.containers</groupId>
        <artifactId>jersey-container-servlet</artifactId>
        <version>${jersey.version}</version>
      </dependency>
      <dependency>
        <groupId>org.glassfish.jersey.containers</groupId>
        <artifactId>jersey-container-jdk-http</artifactId>
        <version>${jersey.version}</version>
      </dependency>
      <dependency>
        <groupId>org.glassfish.jersey.connectors</groupId>
        <artifactId>jersey-apache-connector</artifactId>
        <version>${jersey.version}</version>
      </dependency>
      <dependency>
        <groupId>org.glassfish.jersey.inject</groupId>
        <artifactId>jersey-hk2</artifactId>
        <version>${jersey.version}</version>
        <exclusions>
          <!-- brings repackaged jakarta.inject in, which doesn't have module-info -->
          <exclusion>
            <groupId>org.glassfish.hk2.external</groupId>
            <artifactId>jakarta.inject</artifactId>
          </exclusion>
        </exclusions>
      </dependency>

      <!-- jettison -->
      <dependency>
        <groupId>org.codehaus.jettison</groupId>
        <artifactId>jettison</artifactId>
        <version>${jettison.version}</version>
      </dependency>

      <!-- Jakarta Inject API -->
      <dependency>
          <groupId>jakarta.inject</groupId>
          <artifactId>jakarta.inject-api</artifactId>
          <version>${jakarta.inject.version}</version>
      </dependency>

      <!-- jline -->
      <dependency>
        <groupId>org.jline</groupId>
        <artifactId>jline</artifactId>
        <version>${jline.version}</version>
      </dependency>

      <!-- JSON-B -->
      <dependency>
        <groupId>jakarta.json.bind</groupId>
        <artifactId>jakarta.json.bind-api</artifactId>
        <version>${jakarta.json.bind.version}</version>
      </dependency>

      <!-- JSON-P -->
      <dependency>
        <groupId>jakarta.json</groupId>
        <artifactId>jakarta.json-api</artifactId>
        <version>${jakarta.json.version}</version>
      </dependency>
      <dependency>
        <groupId>org.glassfish</groupId>
        <artifactId>jakarta.json</artifactId>
        <version>${jakarta.json.impl.version}</version>
      </dependency>

      <!-- log4j -->
      <dependency>
        <groupId>log4j</groupId>
        <artifactId>log4j</artifactId>
        <version>${log4j.version}</version>
      </dependency>

      <!-- log4j2 -->
      <dependency>
        <groupId>org.apache.logging.log4j</groupId>
        <artifactId>log4j-api</artifactId>
        <version>${log4j2.version}</version>
      </dependency>

      <!-- netty -->
      <dependency>
        <groupId>io.netty</groupId>
        <artifactId>netty-bom</artifactId>
        <version>${netty.version}</version>
        <type>pom</type>
        <scope>import</scope>
      </dependency>

      <!-- slf4j -->
      <dependency>
        <groupId>org.slf4j</groupId>
        <artifactId>slf4j-api</artifactId>
        <version>${slf4j.version}</version>
      </dependency>
      <dependency>
        <groupId>org.slf4j</groupId>
        <artifactId>slf4j-simple</artifactId>
        <version>${slf4j.version}</version>
      </dependency>

      <!-- spymemcached -->
      <dependency>
        <groupId>net.spy</groupId>
        <artifactId>spymemcached</artifactId>
        <version>${spymemcached.version}</version>
      </dependency>

      <!-- Testcontainers     -->
      <dependency>
        <groupId>org.testcontainers</groupId>
        <artifactId>testcontainers</artifactId>
        <version>${testcontainers.version}</version>
      </dependency>
      <dependency>
        <groupId>org.testcontainers</groupId>
        <artifactId>junit-jupiter</artifactId>
        <version>${testcontainers.version}</version>
      </dependency>

      <dependency>
        <groupId>jakarta.annotation</groupId>
        <artifactId>jakarta.annotation-api</artifactId>
        <version>${jakarta.annotation.version}</version>
      </dependency>

      <!-- CDI and Weld -->
      <dependency>
        <groupId>jakarta.enterprise</groupId>
        <artifactId>jakarta.enterprise.cdi-api</artifactId>
        <version>${jakarta.enterprise.cdi.version}</version>
        <exclusions>
          <!-- brings old 1.0 version in, which doesn't have module-info -->
          <exclusion>
            <groupId>jakarta.inject</groupId>
            <artifactId>jakarta.inject-api</artifactId>
          </exclusion>
        </exclusions>
      </dependency>
      
      <dependency>
        <groupId>org.jboss.weld.se</groupId>
        <artifactId>weld-se-core</artifactId>
        <version>${weld.version}</version>
        <exclusions>
          <exclusion>
            <groupId>org.codehaus.groovy</groupId>
            <artifactId>groovy-all</artifactId>
          </exclusion>
        </exclusions>
      </dependency>
      <dependency>
        <groupId>org.jboss.weld</groupId>
        <artifactId>weld-junit5</artifactId>
        <version>${weld-junit.version}</version>
        <scope>test</scope>
      </dependency>

      <!-- jandex -->
      <dependency>
        <groupId>org.jboss</groupId>
        <artifactId>jandex</artifactId>
        <version>${jandex.version}</version>
      </dependency>

      <!-- rxjava -->
      <dependency>
        <groupId>io.reactivex.rxjava3</groupId>
        <artifactId>rxjava</artifactId>
        <version>${rxjava.version}</version>
      </dependency>

      <!-- Protobuf -->
      <dependency>
        <groupId>com.google.protobuf</groupId>
        <artifactId>protobuf-java</artifactId>
        <version>${protobuf.version}</version>
      </dependency>
      <dependency>
        <groupId>com.google.protobuf</groupId>
        <artifactId>protobuf-java-util</artifactId>
        <version>${protobuf.version}</version>
      </dependency>

      <!-- Caffeine -->
      <dependency>
        <groupId>com.github.ben-manes.caffeine</groupId>
        <artifactId>caffeine</artifactId>
        <version>${caffeine.version}</version>
      </dependency>

      <!-- test dependencies -->
      <dependency>
        <groupId>org.jacoco</groupId>
        <artifactId>org.jacoco.agent</artifactId>
        <classifier>runtime</classifier>
        <version>${jacoco.version}</version>
      </dependency>

      <dependency>
        <groupId>com.google.guava</groupId>
        <artifactId>guava-testlib</artifactId>
        <version>${guava.testlib.version}</version>
        <scope>test</scope>
      </dependency>

      <dependency>
        <groupId>com.oracle.bedrock</groupId>
        <artifactId>bedrock-bom</artifactId>
        <version>${oracle.bedrock.version}</version>
        <type>pom</type>
        <scope>import</scope>
      </dependency>

      <!-- JUnit 4 -->
      <dependency>
        <groupId>junit</groupId>
        <artifactId>junit</artifactId>
        <version>${junit.version}</version>
      </dependency>

      <!-- JUnit 5 -->
      <dependency>
        <groupId>org.junit</groupId>
        <artifactId>junit-bom</artifactId>
        <version>${junit.jupiter.version}</version>
        <type>pom</type>
        <scope>import</scope>
      </dependency>

      <dependency>
        <groupId>org.hamcrest</groupId>
        <artifactId>hamcrest</artifactId>
        <version>${hamcrest-2.version}</version>
      </dependency>
      <dependency>
        <groupId>org.hamcrest</groupId>
        <artifactId>hamcrest-core</artifactId>
        <version>${hamcrest-2.version}</version>
      </dependency>
      <dependency>
        <groupId>org.hamcrest</groupId>
        <artifactId>hamcrest-all</artifactId>
        <version>${hamcrest.version}</version>
      </dependency>
      <dependency>
        <groupId>org.mockito</groupId>
        <artifactId>mockito-core</artifactId>
        <version>${mockito.version}</version>
      </dependency>

      <dependency>
        <groupId>org.apache.logging.log4j</groupId>
        <artifactId>log4j-core</artifactId>
        <version>${log4j2.version}</version>
      </dependency>

      <!-- Guava testlib -->
      <dependency>
        <groupId>com.google.guava</groupId>
        <artifactId>guava-testlib</artifactId>
        <version>${guava-testlib.version}</version>
      </dependency>

      <!-- Used when building on Java 11+ -->
      <dependency>
        <groupId>jakarta.activation</groupId>
        <artifactId>jakarta.activation-api</artifactId>
        <version>${jakarta.activation.version}</version>
      </dependency>
      <dependency>
        <groupId>com.sun.xml.bind</groupId>
        <artifactId>jaxb-core</artifactId>
        <version>${jaxb-core.version}</version>
      </dependency>
      <dependency>
        <groupId>com.sun.xml.bind</groupId>
        <artifactId>jaxb-impl</artifactId>
        <version>${jaxb-impl.version}</version>
      </dependency>
      <dependency>
        <groupId>jakarta.xml.bind</groupId>
        <artifactId>jakarta.xml.bind-api</artifactId>
        <version>${jakarta.xml.bind.version}</version>
      </dependency>

      <!-- gRPC -->
      <dependency>
        <groupId>io.grpc</groupId>
        <artifactId>grpc-core</artifactId>
        <version>${grpc.version}</version>
        <exclusions>
          <exclusion>
            <!-- Used for compilation of "their" sources -->
            <groupId>com.google.code.findbugs</groupId>
            <artifactId>jsr305</artifactId>
          </exclusion>
          <exclusion>
            <!-- Used for compilation of "their" sources -->
            <groupId>com.google.errorprone</groupId>
            <artifactId>error_prone_annotations</artifactId>
          </exclusion>
          <exclusion>
            <!-- Used for compilation of "their" sources -->
            <groupId>org.codehaus.mojo</groupId>
            <artifactId>animal-sniffer-annotations</artifactId>
          </exclusion>
        </exclusions>
      </dependency>
      <dependency>
        <groupId>io.grpc</groupId>
        <artifactId>grpc-api</artifactId>
        <version>${grpc.version}</version>
        <exclusions>
          <exclusion>
            <!-- Used for compilation of "their" sources -->
            <groupId>org.codehaus.mojo</groupId>
            <artifactId>animal-sniffer-annotations</artifactId>
          </exclusion>
          <exclusion>
            <!-- Used for compilation of "their" sources -->
            <groupId>com.google.errorprone</groupId>
            <artifactId>error_prone_annotations</artifactId>
          </exclusion>
          <exclusion>
            <!-- Used for compilation of "their" sources -->
            <groupId>com.google.code.findbugs</groupId>
            <artifactId>jsr305</artifactId>
          </exclusion>
          <exclusion>
            <!-- Used for compilation of "their" sources -->
            <groupId>com.google.j2objc</groupId>
            <artifactId>j2objc-annotations</artifactId>
          </exclusion>
        </exclusions>
      </dependency>
      <dependency>
        <groupId>io.grpc</groupId>
        <artifactId>grpc-context</artifactId>
        <version>${grpc.version}</version>
      </dependency>
      <dependency>
        <groupId>io.grpc</groupId>
        <artifactId>grpc-protobuf</artifactId>
        <version>${grpc.version}</version>
        <exclusions>
          <exclusion>
            <artifactId>grpc-api</artifactId>
            <groupId>io.grpc</groupId>
          </exclusion>
        </exclusions>
      </dependency>
      <dependency>
        <groupId>io.grpc</groupId>
        <artifactId>grpc-stub</artifactId>
        <version>${grpc.version}</version>
      </dependency>
      <dependency>
        <groupId>io.grpc</groupId>
        <artifactId>grpc-services</artifactId>
        <version>${grpc.version}</version>
      </dependency>
      <dependency>
        <groupId>io.grpc</groupId>
        <artifactId>grpc-netty</artifactId>
        <version>${grpc.version}</version>
      </dependency>
      <dependency>
        <!-- required for dependency convergence, used from guava and perfmark-api -->
        <groupId>com.google.errorprone</groupId>
        <artifactId>error_prone_annotations</artifactId>
        <version>${google-error-prone.version}</version>
      </dependency>
      <dependency>
        <groupId>io.opentracing.contrib</groupId>
        <artifactId>opentracing-grpc</artifactId>
        <version>${opentracing.grpc.version}</version>
      </dependency>

      <!-- Micrometer metrics integration -->
      <dependency>
        <groupId>io.micrometer</groupId>
        <artifactId>micrometer-core</artifactId>
        <version>${micrometer.version}</version>
      </dependency>
      <dependency>
        <groupId>io.micrometer</groupId>
        <artifactId>micrometer-registry-prometheus</artifactId>
        <version>${micrometer.version}</version>
      </dependency>
    </dependencies>
  </dependencyManagement>

  <build>
    <pluginManagement>
      <plugins>
        <!-- jandex-maven-plugin -->
        <plugin>
            <groupId>org.jboss.jandex</groupId>
            <artifactId>jandex-maven-plugin</artifactId>
            <version>${maven.jandex.plugin.version}</version>
            <executions>
                <execution>
                    <id>make-index</id>
                    <goals>
                        <goal>jandex</goal>
                    </goals>
                    <phase>process-classes</phase>
                </execution>
            </executions>
        </plugin>

        <plugin>
            <groupId>com.oracle.coherence.moditect</groupId>
            <artifactId>moditect-maven-plugin</artifactId>
            <version>${maven.moditect.plugin.version}</version>
            <executions>
              <execution>
                <id>add-module-info</id>
                <phase>package</phase>
                <goals>
                  <goal>add-module-info</goal>
                </goals>
                <configuration>
                  <module>
                    <moduleInfo>
                      <!--suppress UnresolvedMavenProperty -->
                      <name>${module.name}</name>
                      <open>true</open>
                      <exports>
                        *;
                      </exports>
                      <addServiceUses>true</addServiceUses>
                    </moduleInfo>
                  </module>
                  <jdepsExtraArgs>
                    <extraArg>--multi-release=11</extraArg>
                  </jdepsExtraArgs>
                  <outputDirectory>${project.build.directory}</outputDirectory>
                  <overwriteExistingFiles>true</overwriteExistingFiles>
                </configuration>
              </execution>
            </executions>
        </plugin>

        <!-- build-helper-maven-plugin -->
        <plugin>
          <groupId>org.codehaus.mojo</groupId>
          <artifactId>build-helper-maven-plugin</artifactId>
          <version>${maven.build.helper.plugin.version}</version>
        </plugin>

        <!-- gmaven-plugin -->
        <plugin>
          <groupId>org.codehaus.gmaven</groupId>
          <artifactId>gmaven-plugin</artifactId>
          <version>${maven.gmaven.plugin.version}</version>
          <executions>
            <execution>
              <id>project-properties</id>
              <phase>validate</phase>
              <goals>
                <goal>execute</goal>
              </goals>
              <configuration>
                <providerSelection>${maven.gmaven.providerSelection.version}</providerSelection>
                <source>

                  import java.nio.file.Files
                  import java.nio.file.Path
                  import java.nio.file.Paths
                  import java.text.SimpleDateFormat
                  import java.time.YearMonth
                  import java.time.format.DateTimeFormatter

                  props = project.properties

                  // determine the root project directory
                  sDevRoot = System.getenv().get("DEV_ROOT");
                  if (sDevRoot == null || sDevRoot.isEmpty())
                      {
                      current = Paths.get(".").toAbsolutePath().normalize();
                      while (current != null)
                          {
                          sDevRoot = current.toString()
                          if (sDevRoot.contains(File.separator + "prj"))
                              {
                              current = current.getParent().toAbsolutePath().normalize();
                              continue
                              }
                          props.setProperty("root.path", sDevRoot);
                          break
                          }
                      }
                  else
                      {
                      props.setProperty("root.path", sDevRoot);
                      }

                  // project version properties 20.06 | 20.06.1
                  matcher = project.version =~ /^(\\d+)\\.(\\d+)\\.*(\\d*)-*(.*)/
                  matcher.matches()

                  // version components
                  result = matcher.toMatchResult()
                  major = result.group(1)
                  minor = result.group(2)
                  micro = result.group(3)

                  // determine next release version
                  pattern      = DateTimeFormatter.ofPattern("uu.MM")
                  release      = YearMonth.parse(major + "." + minor, pattern)
                  nextRelease  = release.plusMonths(6)

                  props.setProperty("project.version.official",
                          major + "." + minor + (micro ? "." + micro : ""))

                  props.setProperty("project.version.next",
                          nextRelease.format(pattern) + ".0")

                  props.setProperty("project.version.short",
                          major + "." + minor)

                  props.setProperty("project.version.next.short",
                          nextRelease.format(pattern))

                  // project metadata properties
                  desc = ""
                  if (!"true".equals(props.getProperty("project.official")))
                      {
                      desc = props.getProperty("project.build.description")
                      if (desc == null || desc.trim().empty)
                          {
                          // project description has been supplied; nothing to do
                          timestamp = new SimpleDateFormat("yyyy-MM-dd HH:mm").format(new Date())
                          props.setProperty("project.timestamp", timestamp)
                          desc = "(dev-" + props.getProperty("user.name") + ")"
                          }
                      props.setProperty("skip.docs", "true")
                      props.setProperty("skip.sources", "true")
                      }
                  else
                      {
                      props.setProperty("skip.docs", "false")
                      props.setProperty("skip.sources", "false")
                      }
                  props.setProperty("project.impl.description", desc)

                  // infer the java.home.path iff JAVA_HOME is undefined
                  javaHomePath = props.get("java.home.path")
                  if (javaHomePath == null || "".equals(javaHomePath))
                      {
                      javaHome = props.get("java.home");
                      if (Paths.get(javaHome, "jar").toFile().exists())
                          {
                          props.setProperty("java.home.path", javaHome)
                          }
                      else if (Paths.get(javaHome, "..", "bin", "jar").toFile().exists())
                          {
                          // if the jar executable is not present it is likely/hopeful
                          // that we have a JRE nested inside a JDK
                          props.setProperty("java.home.path",
                                  Paths.get(javaHome, "..").toFile().getCanonicalPath())
                          }
                      }
                </source>
              </configuration>
            </execution>
          </executions>
        </plugin>

        <plugin>
            <groupId>org.commonjava.maven.plugins</groupId>
            <artifactId>directory-maven-plugin</artifactId>
            <version>${maven.directory.plugin.version}</version>
        </plugin>

        <plugin>
          <groupId>org.xolstice.maven.plugins</groupId>
          <artifactId>protobuf-maven-plugin</artifactId>
          <version>${maven.protobuf.plugin.version}</version>
          <executions>
            <execution>
              <goals>
                <goal>compile</goal>
                <goal>test-compile</goal>
              </goals>
            </execution>
          </executions>
          <configuration>
            <protocArtifact>com.google.protobuf:protoc:${protobuf.version}:exe:${os.detected.classifier}</protocArtifact>
            <pluginId>grpc-java</pluginId>
            <pluginArtifact>io.grpc:protoc-gen-grpc-java:${grpc.version}:exe:${os.detected.classifier}</pluginArtifact>
          </configuration>
        </plugin>

        <!-- maven-antrun-plugin -->
        <plugin>
          <groupId>org.apache.maven.plugins</groupId>
          <artifactId>maven-antrun-plugin</artifactId>
          <version>${maven.antrun.plugin.version}</version>
        </plugin>

        <!-- maven-assembly-plugin -->
        <plugin>
          <groupId>org.apache.maven.plugins</groupId>
          <artifactId>maven-assembly-plugin</artifactId>
          <version>${maven.assembly.plugin.version}</version>
        </plugin>

        <!-- maven-bundle-plugin -->
        <plugin>
          <groupId>org.apache.felix</groupId>
          <artifactId>maven-bundle-plugin</artifactId>
          <version>${maven.bundle.plugin.version}</version>
          <executions>
            <execution>
              <id>manifest</id>
              <phase>process-classes</phase>
              <goals>
                <goal>manifest</goal>
              </goals>
              <configuration>
                <instructions>
                  <Implementation-Title>${project.name}</Implementation-Title>
                  <Implementation-Version>${project.version.official}</Implementation-Version>
                  <Implementation-Build>${project.build.number}</Implementation-Build>
                  <Implementation-Description>${project.impl.description}</Implementation-Description>
                  <Implementation-Vendor>${project.organization.name}</Implementation-Vendor>
                  <Specification-Version>${project.version.official}</Specification-Version>
                  <Specification-Vendor>${project.organization.name}</Specification-Vendor>
                </instructions>
                <supportedProjectTypes>
                  <supportedProjectType>bundle</supportedProjectType>
                  <supportedProjectType>jar</supportedProjectType>
                  <supportedProjectType>nbm</supportedProjectType>
                </supportedProjectTypes>
              </configuration>
            </execution>
          </executions>
        </plugin>

        <!-- maven-compiler-plugin -->
        <plugin>
          <groupId>org.apache.maven.plugins</groupId>
          <artifactId>maven-compiler-plugin</artifactId>
          <version>${maven.compiler.plugin.version}</version>
          <configuration>
            <source>${java.version}</source>
            <target>${java.version}</target>
            <release>${java.version.release}</release>
          </configuration>
        </plugin>

        <!-- maven-dependency-plugin -->
        <plugin>
          <groupId>org.apache.maven.plugins</groupId>
          <artifactId>maven-dependency-plugin</artifactId>
          <version>${maven.dependency.plugin.version}</version>
        </plugin>

        <!-- maven-deploy-plugin -->
        <plugin>
          <groupId>org.apache.maven.plugins</groupId>
          <artifactId>maven-deploy-plugin</artifactId>
          <version>${maven.deploy.plugin.version}</version>
          <configuration>
            <skip>true</skip>
          </configuration>
        </plugin>

        <!-- maven-gpg-plugin -->
        <plugin>
          <groupId>org.apache.maven.plugins</groupId>
          <artifactId>maven-gpg-plugin</artifactId>
          <version>${maven.gpg.plugin.version}</version>
          <configuration>
            <skip>true</skip>
            <!-- Not supported in gpg 2.0.22 but may be useful in osx for
                 non-interactive mode
            <gpgArguments>
              <arg>\-\-pinentry-mode</arg>
              <arg>loopback</arg>
            </gpgArguments>
            -->
          </configuration>
        </plugin>

        <!-- nexus-staging-maven-plugin -->
        <plugin>
          <groupId>org.sonatype.plugins</groupId>
          <artifactId>nexus-staging-maven-plugin</artifactId>
          <version>${nexus.staging.maven.plugin.version}</version>
          <extensions>true</extensions>
          <configuration>
            <skipNexusStagingDeployMojo>true</skipNexusStagingDeployMojo>
            <skipLocalStaging>true</skipLocalStaging>
          </configuration>
        </plugin>

        <!-- maven JIB plugin for building OCI images -->
        <plugin>
          <groupId>com.google.cloud.tools</groupId>
          <artifactId>jib-maven-plugin</artifactId>
          <version>${maven.jib.plugin.version}</version>
        </plugin>

        <!-- maven-enforcer-plugin -->
        <plugin>
          <groupId>org.apache.maven.plugins</groupId>
          <artifactId>maven-enforcer-plugin</artifactId>
          <version>${maven.enforcer.plugin.version}</version>
          <executions>
            <execution>
              <id>enforce</id>
              <phase>validate</phase>
              <goals>
                <goal>enforce</goal>
              </goals>
              <configuration>
                <rules>
                  <requireMavenVersion>
                    <version>[${maven.version},)</version>
                  </requireMavenVersion>
                  <requireJavaVersion>
                    <version>${java.version}</version>
                  </requireJavaVersion>
                  <bannedDependencies>
                    <excludes>
                      <!-- Do not allow inadvertent inclusion of Coherence commercial dependencies in the CE product -->
                      <exclude>com.oracle.coherence</exclude>
                    </excludes>
                  </bannedDependencies>
                </rules>
              </configuration>
            </execution>
          </executions>
        </plugin>

        <!-- maven-exec-plugin allows us to execute processes -->
        <plugin>
          <groupId>org.codehaus.mojo</groupId>
          <artifactId>exec-maven-plugin</artifactId>
          <version>${maven.exec.plugin.version}</version>
        </plugin>

        <!-- maven-failsafe-plugin runs integration tests -->
        <plugin>
          <groupId>org.apache.maven.plugins</groupId>
          <artifactId>maven-failsafe-plugin</artifactId>
          <version>${maven.failsafe.plugin.version}</version>
          <executions>
            <execution>
              <goals>
                <goal>integration-test</goal>
                <goal>verify</goal>
              </goals>
            </execution>
          </executions>
          <configuration>
            <reuseForks>false</reuseForks>
            <failIfNoTests>false</failIfNoTests>
            <includes>
              <include>**/*Tests.java</include>
              <include>**/*IT.java</include>
            </includes>
            <excludes>
              <exclude>**/Abstract*Tests.java</exclude>
              <exclude>**/**PerformanceTests.java</exclude>
            </excludes>
            <argLine>${failsafe.argLine} ${failsafe.coverage.argline} ${failsafe.modules.argline}</argLine>
            <systemPropertyVariables>
              <java.awt.headless>true</java.awt.headless>
              <java.net.preferIPv4Stack>true</java.net.preferIPv4Stack>
              <oracle.coherence.lib>${projects.path}/coherence/target</oracle.coherence.lib>
              <test.root.dir>${projects.path}</test.root.dir>
              <test.tmp.dir>${java.io.tmpdir}</test.tmp.dir>
              <test.project.dir>${project.basedir}</test.project.dir>
              <test.project.version>${project.version}</test.project.version>
              <test.maven.repository>${settings.localRepository}</test.maven.repository>
              <jacoco-agent.destfile>${project.build.directory}/jacoco.exec</jacoco-agent.destfile>
              <jacoco.dest.folder>${project.build.directory}/jacoco</jacoco.dest.folder>
              <http.proxyHost>${http.proxyHost}</http.proxyHost>
              <http.proxyPort>${http.proxyPort}</http.proxyPort>
              <http.nonProxyHosts>${http.nonProxyHosts}</http.nonProxyHosts>
              <https.proxyHost>${http.proxyHost}</https.proxyHost>
              <https.proxyPort>${http.proxyPort}</https.proxyPort>
              <https.nonProxyHosts>${http.nonProxyHosts}</https.nonProxyHosts>
            </systemPropertyVariables>
            <useSystemClassLoader>true</useSystemClassLoader>
            <useManifestOnlyJar>false</useManifestOnlyJar>
            <useModulePath>${useModulePath}</useModulePath>
            <testClassesDirectory>${testClassesDirectory}</testClassesDirectory>
          </configuration>
        </plugin>

        <plugin>
          <groupId>io.helidon.build-tools</groupId>
          <artifactId>sitegen-maven-plugin</artifactId>
          <version>${helidon.sitegen.version}</version>
          <configuration>
            <siteConfigFile>${top.parent.basedir}/docs/sitegen.yaml</siteConfigFile>
            <siteSourceDirectory>${top.parent.basedir}</siteSourceDirectory>
            <siteOutputDirectory>${project.build.directory}/docs</siteOutputDirectory>
            <siteArchiveExcludes>
              <siteArchiveExclude>.asciidoctor/**</siteArchiveExclude>
            </siteArchiveExcludes>
          </configuration>
          <dependencies>
            <dependency>
              <groupId>org.asciidoctor</groupId>
              <artifactId>asciidoctorj-diagram</artifactId>
              <version>${asciidoctor.diagram.version}</version>
            </dependency>
          </dependencies>
        </plugin>

        <!-- maven-install-plugin -->
        <plugin>
          <groupId>org.apache.maven.plugins</groupId>
          <artifactId>maven-install-plugin</artifactId>
          <version>${maven.install.plugin.version}</version>
        </plugin>

        <!-- maven-jar-plugin -->
        <plugin>
          <groupId>org.apache.maven.plugins</groupId>
          <artifactId>maven-jar-plugin</artifactId>
          <version>${maven.jar.plugin.version}</version>
          <configuration>
            <archive>
              <addMavenDescriptor>false</addMavenDescriptor>
              <!--  TODO: The following should be resolved!  We shouldn't force every project to define a MANIFEST.MF
              <manifestFile>${project.build.outputDirectory}/META-INF/MANIFEST.MF</manifestFile>
              -->
            </archive>
          </configuration>
        </plugin>

        <!-- maven-javadoc-plugin -->
        <plugin>
          <groupId>org.apache.maven.plugins</groupId>
          <artifactId>maven-javadoc-plugin</artifactId>
          <version>${maven.javadoc.plugin.version}</version>
        </plugin>

        <!-- maven-replacer-plugin -->
        <plugin>
          <groupId>com.google.code.maven-replacer-plugin</groupId>
          <artifactId>replacer</artifactId>
          <version>${maven.replacer.plugin.version}</version>
        </plugin>

        <!-- maven-resources-plugin -->
        <plugin>
          <groupId>org.apache.maven.plugins</groupId>
          <artifactId>maven-resources-plugin</artifactId>
          <version>${maven.resources.plugin.version}</version>
          <configuration>
            <escapeString>\</escapeString>
          </configuration>
          <executions>
            <execution>
              <id>include-license-files</id>
              <phase>process-resources</phase>
              <goals>
                <goal>copy-resources</goal>
              </goals>
              <configuration>
                <resources>
                  <resource>
                    <directory>${root.path}</directory>
                    <includes>
                      <include>LICENSE.txt</include>
                      <include>THIRD_PARTY_LICENSES.txt</include>
                    </includes>
                  </resource>
                </resources>
                <outputDirectory>${project.build.outputDirectory}/META-INF</outputDirectory>
              </configuration>
            </execution>
          </executions>
        </plugin>

        <!-- maven-shade-plugin -->
        <plugin>
          <groupId>org.apache.maven.plugins</groupId>
          <artifactId>maven-shade-plugin</artifactId>
          <version>${maven.shade.plugin.version}</version>
        </plugin>

        <!-- maven-site-plugin -->
        <plugin>
            <groupId>org.apache.maven.plugins</groupId>
            <artifactId>maven-site-plugin</artifactId>
            <version>${maven.site.plugin.version}</version>
            <configuration>
                <skip>true</skip>
            </configuration>
          <executions>
               <execution>
                   <id>site-jar</id>
                   <goals>
                       <goal>jar</goal>
                   </goals>
                   <phase>site</phase>
                   <configuration>
                       <archiveExcludes>
                           <exclude>.asciidoctor/**</exclude>
                       </archiveExcludes>
                   </configuration>
               </execution>
           </executions>
        </plugin>
        <plugin>
            <groupId>org.apache.maven.plugins</groupId>
            <artifactId>maven-project-info-reports-plugin</artifactId>
            <version>3.0.0</version>
        </plugin>

        <!-- maven-surefire-plugin -->
        <plugin>
          <groupId>org.apache.maven.plugins</groupId>
          <artifactId>maven-surefire-plugin</artifactId>
          <version>${maven.surefire.plugin.version}</version>
          <configuration>
            <reuseForks>false</reuseForks>
            <includes>
              <include>**/*Test.java</include>
            </includes>
            <excludes>
              <exclude>**/Abstract*Test.java</exclude>
              <exclude>**/**PerformanceTest.java</exclude>
            </excludes>
            <argLine>${surefire.argLine} ${surefire.coverage.argline}</argLine>
            <systemPropertyVariables>
              <java.awt.headless>true</java.awt.headless>
              <java.net.preferIPv4Stack>true</java.net.preferIPv4Stack>
              <test.maven.repository>${settings.localRepository}</test.maven.repository>
              <jacoco.dest.folder>${project.build.directory}</jacoco.dest.folder>
            </systemPropertyVariables>
            <useSystemClassLoader>true</useSystemClassLoader>
            <useManifestOnlyJar>false</useManifestOnlyJar>
            <useModulePath>${useModulePath}</useModulePath>
          </configuration>
          <dependencies>
            <dependency>
              <groupId>org.junit.jupiter</groupId>
              <artifactId>junit-jupiter</artifactId>
              <version>${junit.jupiter.version}</version>
            </dependency>
            <dependency>
              <groupId>org.junit.jupiter</groupId>
              <artifactId>junit-jupiter-engine</artifactId>
              <version>${junit.jupiter.version}</version>
            </dependency>
            <dependency>
              <groupId>org.junit.vintage</groupId>
              <artifactId>junit-vintage-engine</artifactId>
              <version>${junit.jupiter.version}</version>
            </dependency>
          </dependencies>
        </plugin>

        <!-- nbm-maven-plugin -->
        <plugin>
          <groupId>org.codehaus.mojo</groupId>
          <artifactId>nbm-maven-plugin</artifactId>
          <version>${maven.nbm.plugin.version}</version>
        </plugin>

        <!-- OWASP dependency CVE checker -->
        <plugin>
          <groupId>org.owasp</groupId>
          <artifactId>dependency-check-maven</artifactId>
          <version>${maven.dependency-check.plugin.version}</version>
          <configuration>
            <skip>${dependency-check.skip}</skip>
            <skipTestScope>true</skipTestScope>
            <skipProvidedScope>true</skipProvidedScope>
            <failBuildOnAnyVulnerability>false</failBuildOnAnyVulnerability>
            <assemblyAnalyzerEnabled>false</assemblyAnalyzerEnabled>
            <excludes>
              <!-- Exclude stuff we do not deploy -->
              <exclude>com.oracle.coherence:coherence-examples-rest</exclude>
            </excludes>
            <formats>
              <format>HTML</format>
              <format>CSV</format>
            </formats>
            <suppressionFiles>
              <!--suppress UnresolvedMavenProperty -->
              <suppressionFile>${top.parent.basedir}/etc/dependency-check-suppression.xml</suppressionFile>
            </suppressionFiles>
          </configuration>
        </plugin>
      </plugins>
    </pluginManagement>

    <plugins>
      <plugin>
        <groupId>org.codehaus.mojo</groupId>
        <artifactId>flatten-maven-plugin</artifactId>
        <version>${maven.flatten.plugin.version}</version>
        <configuration>
          <pomElements>
            <name/>
            <description/>
            <url/>
            <inceptionYear/>
            <organization/>
            <scm/>
            <developers/>
          </pomElements>
          <updatePomFile>true</updatePomFile>
        </configuration>
        <executions>
          <execution>
            <id>flatten.clean</id>
            <phase>clean</phase>
            <goals>
              <goal>clean</goal>
            </goals>
          </execution>
          <execution>
            <id>flatten</id>
            <phase>package</phase>
            <goals>
              <goal>flatten</goal>
            </goals>
          </execution>
        </executions>
      </plugin>

      <plugin>
        <groupId>org.apache.maven.plugins</groupId>
        <artifactId>maven-install-plugin</artifactId>
        <version>${maven.install.plugin.version}</version>
      </plugin>

      <plugin>
        <groupId>org.apache.maven.plugins</groupId>
        <artifactId>maven-deploy-plugin</artifactId>
        <version>${maven.deploy.plugin.version}</version>
        <inherited>false</inherited>
        <configuration combine.self="override">
          <skip>false</skip>
        </configuration>
      </plugin>
    </plugins>
  </build>

  <licenses>
    <license>
      <name>Universal Permissive License v 1.0</name>
      <url>http://oss.oracle.com/licenses/upl</url>
      <distribution>repo</distribution>
      <comments>
        Copyright (c) 2000, 2020, Oracle and/or its affiliates.

        Licensed under the Universal Permissive License v 1.0 as shown at
        http://oss.oracle.com/licenses/upl.
      </comments>
    </license>
  </licenses>

  <profiles>
    <profile>
      <id>release-modules</id>
      <build>
        <plugins>
          <plugin>
            <groupId>org.apache.maven.plugins</groupId>
            <artifactId>maven-gpg-plugin</artifactId>
            <version>${maven.gpg.plugin.version}</version>
            <configuration>
              <skip>false</skip>
            </configuration>
            <executions>
              <execution>
                <id>sign-artifacts</id>
                <phase>verify</phase>
                <goals>
                  <goal>sign</goal>
                </goals>
              </execution>
            </executions>
          </plugin>

          <plugin>
            <groupId>org.sonatype.plugins</groupId>
            <artifactId>nexus-staging-maven-plugin</artifactId>
            <version>${nexus.staging.maven.plugin.version}</version>
            <extensions>true</extensions>
            <configuration>
              <serverId>ossrh</serverId>
              <nexusUrl>https://oss.sonatype.org/</nexusUrl>
              <autoReleaseAfterClose>true</autoReleaseAfterClose>
              <skipNexusStagingDeployMojo>true</skipNexusStagingDeployMojo>
              <skipLocalStaging>true</skipLocalStaging>
            </configuration>
          </plugin>
        </plugins>
      </build>
    </profile>
  </profiles>

</project><|MERGE_RESOLUTION|>--- conflicted
+++ resolved
@@ -219,8 +219,7 @@
     <spymemcached.version>2.12.3</spymemcached.version>
     <weld.version>3.1.6.Final</weld.version>
     <weld-junit.version>2.0.1.Final</weld-junit.version>
-    <caffeine.version>3.0.6</caffeine.version>
-<<<<<<< HEAD
+    <caffeine.version>3.1.0</caffeine.version>
 
     <!-- commercial dependencies   -->
 
@@ -236,18 +235,6 @@
     <testcontainers.version>1.17.0</testcontainers.version>
 
     <!-- commercial test dependency versions -->
-=======
-
-    <!-- test dependency versions -->
-    <guava-testlib.version>31.1-jre</guava-testlib.version>
-    <hamcrest.version>1.3</hamcrest.version>
-    <hamcrest-2.version>2.2</hamcrest-2.version>
-    <junit.version>4.13.1</junit.version>
-    <junit.jupiter.version>5.8.2</junit.jupiter.version>
-    <junit.vintage.version>5.8.2</junit.vintage.version>
-    <mockito.version>3.6.28</mockito.version>
-    <oracle.bedrock.version>5.1.3</oracle.bedrock.version>
->>>>>>> a79457c9
   </properties>
 
   <dependencyManagement>
@@ -720,7 +707,7 @@
           </exclusion>
         </exclusions>
       </dependency>
-      
+
       <dependency>
         <groupId>org.jboss.weld.se</groupId>
         <artifactId>weld-se-core</artifactId>
